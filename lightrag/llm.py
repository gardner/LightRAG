--- conflicted
+++ resolved
@@ -77,7 +77,6 @@
             model=model, messages=messages, **kwargs
         )
 
-<<<<<<< HEAD
     if hasattr(response, "__aiter__"):
 
         async def inner():
@@ -94,26 +93,7 @@
         content = response.choices[0].message.content
         if r"\u" in content:
             content = content.encode("utf-8").decode("unicode_escape")
-
-        # Save to cache
-        await save_to_cache(
-            hashing_kv,
-            CacheData(
-                args_hash=args_hash,
-                content=content,
-                model=model,
-                prompt=prompt,
-                quantized=quantized,
-                min_val=min_val,
-                max_val=max_val,
-                mode=mode,
-            ),
-        )
-
         return content
-=======
-    return content
->>>>>>> d8edc915
 
 
 @retry(
@@ -347,26 +327,7 @@
 
         return inner()
     else:
-<<<<<<< HEAD
-        result = response["message"]["content"]
-        # Save to cache
-        await save_to_cache(
-            hashing_kv,
-            CacheData(
-                args_hash=args_hash,
-                content=result,
-                model=model,
-                prompt=prompt,
-                quantized=quantized,
-                min_val=min_val,
-                max_val=max_val,
-                mode=mode,
-            ),
-        )
-        return result
-=======
         return response["message"]["content"]
->>>>>>> d8edc915
 
 
 @lru_cache(maxsize=1)
@@ -671,7 +632,7 @@
     url = "https://api.jina.ai/v1/embeddings" if not base_url else base_url
     headers = {
         "Content-Type": "application/json",
-        "Authorization": f"Bearer {os.environ["JINA_API_KEY"]}",
+        "Authorization": f"""Bearer {os.environ["JINA_API_KEY"]}""",
     }
     data = {
         "model": "jina-embeddings-v3",
@@ -970,80 +931,6 @@
         return await next_model.gen_func(**args)
 
 
-<<<<<<< HEAD
-async def handle_cache(hashing_kv, args_hash, prompt, mode="default"):
-    """Generic cache handling function"""
-    if hashing_kv is None:
-        return None, None, None, None
-
-    # Get embedding cache configuration
-    embedding_cache_config = hashing_kv.global_config.get(
-        "embedding_cache_config", {"enabled": False, "similarity_threshold": 0.95}
-    )
-    is_embedding_cache_enabled = embedding_cache_config["enabled"]
-
-    quantized = min_val = max_val = None
-    if is_embedding_cache_enabled:
-        # Use embedding cache
-        embedding_model_func = hashing_kv.global_config["embedding_func"]["func"]
-        current_embedding = await embedding_model_func([prompt])
-        quantized, min_val, max_val = quantize_embedding(current_embedding[0])
-        best_cached_response = await get_best_cached_response(
-            hashing_kv,
-            current_embedding[0],
-            similarity_threshold=embedding_cache_config["similarity_threshold"],
-            mode=mode,
-        )
-        if best_cached_response is not None:
-            return best_cached_response, None, None, None
-    else:
-        # Use regular cache
-        mode_cache = await hashing_kv.get_by_id(mode) or {}
-        if args_hash in mode_cache:
-            return mode_cache[args_hash]["return"], None, None, None
-
-    return None, quantized, min_val, max_val
-
-
-@dataclass
-class CacheData:
-    args_hash: str
-    content: str
-    model: str
-    prompt: str
-    quantized: Optional[np.ndarray] = None
-    min_val: Optional[float] = None
-    max_val: Optional[float] = None
-    mode: str = "default"
-
-
-async def save_to_cache(hashing_kv, cache_data: CacheData):
-    if hashing_kv is None:
-        return
-
-    mode_cache = await hashing_kv.get_by_id(cache_data.mode) or {}
-
-    mode_cache[cache_data.args_hash] = {
-        "return": cache_data.content,
-        "model": cache_data.model,
-        "embedding": (
-            cache_data.quantized.tobytes().hex()
-            if cache_data.quantized is not None
-            else None
-        ),
-        "embedding_shape": (
-            cache_data.quantized.shape if cache_data.quantized is not None else None
-        ),
-        "embedding_min": cache_data.min_val,
-        "embedding_max": cache_data.max_val,
-        "original_prompt": cache_data.prompt,
-    }
-
-    await hashing_kv.upsert({cache_data.mode: mode_cache})
-
-
-=======
->>>>>>> d8edc915
 if __name__ == "__main__":
     import asyncio
 
